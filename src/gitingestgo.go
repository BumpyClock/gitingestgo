package main

import (
	"bufio"
	"crypto/sha256"
	"flag"
	"fmt"
	"io"
	"log"
	"os"
	"path/filepath"
	"strings"
	"sync"

	"github.com/fatih/color"
	"github.com/mr-tron/base58/base58"
	"github.com/pkoukk/tiktoken-go"
	"github.com/schollz/progressbar/v3"
)

// --- Colored log helpers for convenience ---
var (
	warningLog = color.New(color.FgYellow).PrintfFunc()
	infoLog    = color.New(color.FgCyan).PrintfFunc()
	errorLog   = color.New(color.FgRed).PrintfFunc()
)

// FileInfo holds essential file data, including path, content, and size.
type FileInfo struct {
	Path    string
	Content string
	Size    int64
}

func main() {
	// Command-line flags
	inputPtr := flag.String("d", "", "Directory (or file) to process")
	outputPtr := flag.String("o", "", "Output file name")
	maxFileSizePtr := flag.Int("s", 10, "Max file size in KB")
	flag.Parse()

	if *inputPtr == "" {
		log.Fatal("error: you must provide an input directory/file using -d <path>")
	}
	if *outputPtr == "" {
		log.Fatal("error: you must provide an output file name using -o <filename>")
	}

	// Parse user query (simplified)
	query, err := parseQuery(*inputPtr, *maxFileSizePtr)
	if err != nil {
		errorLog("error parsing query: %v\n", err)
		os.Exit(1)
	}

	// Main ingestion: scan directory, format output, count tokens
	summary, tree, content, err := IngestFromQuery(query)
	if err != nil {
		errorLog("error during ingestion: %v\n", err)
		os.Exit(1)
	}

	// Write the directory structure + file content to the specified output file
	outputContent := "Directory structure:\n" + tree + "\n" + content
	if writeErr := os.WriteFile(*outputPtr, []byte(outputContent), 0644); writeErr != nil {
		errorLog("error writing output to file '%s': %v\n", *outputPtr, writeErr)
		os.Exit(1)
	}

	// Success messages
	infoLog("Successfully processed path: %s\n", *inputPtr)
	infoLog("Output written to: %s\n", *outputPtr)
	fmt.Println(summary)
}

/*
parseQuery orchestrates basic input logic:
- Ensures the path exists
- Converts it to absolute
- Returns a map of query metadata (e.g., local_path, max_file_size, ignore_patterns)
*/
func parseQuery(input string, maxFileSizeKB int) (map[string]interface{}, error) {
	result := make(map[string]interface{})

	absPath, err := filepath.Abs(input)
	if err != nil {
		return nil, fmt.Errorf("invalid local path: %w", err)
	}

	if _, err := os.Stat(absPath); os.IsNotExist(err) {
		return nil, fmt.Errorf("the specified path does not exist: %s", absPath)
	}

	result["local_path"] = absPath
	result["slug"] = filepath.Base(absPath) // e.g., "myproject"
	result["subpath"] = "/"

	// Generate a short ID from path-based hashing
	idBytes := sha256.Sum256([]byte(absPath))
	result["id"] = base58.Encode(idBytes[:16]) // keep it shorter

	// Convert KB to bytes
	result["max_file_size"] = int64(maxFileSizeKB * 1024)

	// Simplified ignore pattern (override in real code as needed)
	result["ignore_patterns"] = []string{".git/"}

	return result, nil
}

/*
IngestFromQuery handles:
- Scanning the local directory for text files
- Building an ASCII directory tree
- Formatting file contents
- Counting tokens in batches
*/
func IngestFromQuery(query map[string]interface{}) (string, string, string, error) {
	localPath := query["local_path"].(string)
	ignorePatterns := query["ignore_patterns"].([]string)
	maxFileSize := query["max_file_size"].(int64)

	// 1. Scan local directory (files + tree)
	files, dirTree, err := scanLocalDirectory(localPath, ignorePatterns, maxFileSize)
	if err != nil {
		return "", "", "", fmt.Errorf("scan error: %w", err)
	}

	// 2. Format file contents (placing README.md first, etc.)
	formattedContent := formatFilesContent(files)

	// 3. Batch token counting with the correct type: *tiktoken.Tiktoken
	enc, encErr := tiktoken.GetEncoding("cl100k_base") // or EncodingForModel("...")
	if encErr != nil {
		return "", "", "", fmt.Errorf("failed to get encoding: %w", encErr)
	}

	tokenCount, tokenErr := batchCountTokens(enc, files, dirTree)
	if tokenErr != nil {
		return "", "", "", fmt.Errorf("token counting error: %w", tokenErr)
	}

	// 4. Summary
	slug, _ := query["slug"].(string)
	summaryText := createSummary(slug, "", "", "/", len(files), tokenCount)

	return summaryText, dirTree, formattedContent, nil
}

/*
batchCountTokens takes:
- A *tiktoken.Tiktoken encoder
- A slice of FileInfo
- The ASCII directory tree

It encodes each piece of text (dir tree + file contents) to count tokens in batches.
*/
func batchCountTokens(enc *tiktoken.Tiktoken, files []FileInfo, dirTree string) (string, error) {
	totalTokens := 0

	// Encode directory tree
	dirTokens := enc.Encode(dirTree, nil, nil)
	totalTokens += len(dirTokens)

	// Encode each file's content
	for _, f := range files {
		fileTokens := enc.Encode(f.Content, nil, nil)
		totalTokens += len(fileTokens)
	}

	// Convert numeric token count to friendly string
	switch {
	case totalTokens > 1_000_000:
		return fmt.Sprintf("%.1fM", float64(totalTokens)/1_000_000), nil
	case totalTokens > 1_000:
		return fmt.Sprintf("%.1fk", float64(totalTokens)/1_000), nil
	default:
		return fmt.Sprintf("%d", totalTokens), nil
	}
}

/*
scanLocalDirectory scans:
1. A directory (recursively) using filepath.Walk
2. Or a single file if the base path is not a directory

<<<<<<< HEAD
/*
parseIncludePatterns normalizes user-provided include patterns:
- Removes leading './' or '/'.
- If the pattern ends with '/', we add '**' to match any subdirectories or files under it.
*/
func parseIncludePatterns(pattern string) []string {
	parts := strings.Split(strings.TrimSpace(pattern), ",")
	var patterns []string

	for _, part := range parts {
		part = strings.TrimSpace(part)
		if part == "" {
			continue
		}
		if strings.HasPrefix(part, "./") {
			part = part[2:]
		} else if strings.HasPrefix(part, "/") {
			part = part[1:]
		}
		if strings.HasSuffix(part, "/") {
			patterns = append(patterns, part+"**")
		} else {
			patterns = append(patterns, part)
		}
	}

	return patterns
}

/*
ParseQuery orchestrates the input parsing:
- Validates whether the input is a local path vs. a web URL (web URLs are unsupported here).
- Sets default ignore patterns and overrides them with user-supplied excludes/includes.
- Creates a short "id" from hashing the absolute path to keep track of the project reference.
Returns a map that consolidates all relevant query metadata.
*/
func ParseQuery(input string, maxFileSizeKB int, fromWeb bool, includePatternsStr, excludePatternsStr string) (map[string]interface{}, error) {
	result := make(map[string]interface{})

	if fromWeb {
		// For demonstration, we return an explicit error here if fromWeb is true
		return nil, errors.New("web URL processing is not implemented for CLI in this example")
	}

	// Validate local path and convert to absolute
	absPath, err := filepath.Abs(input)
	if err != nil {
		return nil, fmt.Errorf("invalid local path: %w", err)
	}

	// Basic input validation: ensure path actually exists
	if _, err := os.Stat(absPath); os.IsNotExist(err) {
		return nil, fmt.Errorf("the specified path does not exist: %s", absPath)
	}

	// Populate result with key-value pairs
	result["local_path"] = absPath
	result["slug"] = filepath.Base(absPath) // A short project slug based on the directory name
	result["subpath"] = "/"

	// Generate a short ID from path-based hashing
	idBytes := sha256.Sum256([]byte(absPath))
	result["id"] = base58.Encode(idBytes[:16]) // Keep first 16 bytes for brevity

	// Default ignore patterns for typical file types that are not relevant to code analysis
	defaultIgnorePatterns := []string{
		"*.o", "*.exe", "*.dll", "*.so", "*.dylib",
		"*.pyc", "*.pyo", "*.pyd", "*.class", "*.jar", "*.war", "*.ear",
		"*.obj", "*.a", "*.lib",
		"node_modules/", "vendor/", "bower_components/",
		".git/", ".svn/", ".hg/", ".DS_Store/", ".github/", ".vscode/", ".idea/", ".gitlab/", ".idx/", ".github/workflows/", "bin/", "obj/", "out/", "dist/", "build/", "target/", "node_modules/", "vendor/", "bower_components/", "logs/", "tmp/", "temp/", "cache/", "backup/", "backups/", "uploads/", "downloads/", "dumps/", "archives/", "images/", "videos/", "audio/", "fonts/", "logs/", "tmp/", "temp/", "cache/", "backup/", "backups/", "uploads/", "downloads/", "dumps/", "archives/", "images/", "videos/", "audio/", "fonts/",
		"__pycache__/", "venv/", ".venv/", "env/", ".env/",
		".idea/", ".vscode/", "*.sublime-project", "*.sublime-workspace",
		"*.log", "*.tmp", "*.bak",
		".next/", ".nuxt/", "dist/", "build/", "target/",
		"*.zip", "*.tar", "*.tar.gz", "*.rar", "*.7z",
		"*.png", "*.jpg", "*.jpeg", "*.gif", "*.bmp", "*.tiff", "*.ico",
		"*.mp4", "*.avi", "*.mkv", "*.mov", "*.wmv", "*.flv",
		"*.mp3", "*.wav", "*.flac", "*.aac", "*.ogg",
		"*.pdf", "*.doc", "*.docx", "*.xls", "*.xlsx", "*.ppt", "*.pptx",
		".gitignore", ".DS_Store",
		"*.pem", "*.cer", "*.crt", "*.key", "README.md", ".hintrc",
		"*.svg", "*.eot", "*.ttf", "*.woff", "*.woff2", "*.otf", "*.png", "*.jpg", "*.jpeg", "*.gif", "*.bmp", "*.tiff", "*.ico", "*.mp4", "*.avi", "*.mkv", "*.mov", "*.wmv", "*.flv", "*.mp3", "*.wav", "*.flac", "*.aac", "*.ogg", "*.pdf", "*.doc", "*.docx", "*.xls", "*.xlsx", "*.ppt", "*.pptx", ".gitignore", ".DS_Store", "*.pem", "*.cer", "*.crt", "*.key", "README.md", ".hintrc", "*.svg", "*.eot", "*.ttf", "*.woff", "*.woff2", "*.otf",
	}

	var finalIgnorePatterns []string
	finalIgnorePatterns = append(finalIgnorePatterns, defaultIgnorePatterns...)

	// Add user-supplied exclude patterns if present
	if excludePatternsStr != "" {
		excludePatterns := parsePatterns(excludePatternsStr)
		finalIgnorePatterns = append(finalIgnorePatterns, excludePatterns...)
	}

	result["ignore_patterns"] = finalIgnorePatterns

	// Process include patterns if provided, overriding any default ignore that conflicts
	if includePatternsStr != "" {
		includePatterns := parseIncludePatterns(includePatternsStr)
		result["include_patterns"] = includePatterns
		// Filter out default ignores that match the includes
		finalIgnorePatterns = overrideIgnorePatterns(finalIgnorePatterns, includePatterns)
		result["ignore_patterns"] = finalIgnorePatterns
	}

	// Convert KB to bytes
	result["max_file_size"] = int64(maxFileSizeKB * 1024)

	return result, nil
}

/*
scanLocalDirectory scans the directory recursively (or processes a single file),
respecting all ignore patterns, maximum file-size limits, etc.
It returns a list of FileInfo and a formatted directory tree string.
=======
We integrate a progress bar (indeterminate) for user feedback.
>>>>>>> 55fb841e
*/
func scanLocalDirectory(
	basePath string,
	ignorePatterns []string,
	maxFileSize int64,
) ([]FileInfo, string, error) {

	var files []FileInfo
	var dirStructure strings.Builder
	var mu sync.Mutex
	var wg sync.WaitGroup

	// Create an indeterminate progress bar (total = -1)
	bar := progressbar.NewOptions(-1,
		progressbar.OptionSetDescription("Scanning files/directories"),
		progressbar.OptionEnableColorCodes(true),
		progressbar.OptionShowCount(),
		progressbar.OptionOnCompletion(func() {
			fmt.Println() // New line after finishing
		}),
	)
	defer bar.Finish()

	fileInfo, err := os.Lstat(basePath)
	if err != nil {
		return nil, "", fmt.Errorf("unable to get file info for '%s': %w", basePath, err)
	}

	// If it's a directory
	if fileInfo.IsDir() {
		err = filepath.Walk(basePath, func(path string, info os.FileInfo, walkErr error) error {
			if walkErr != nil {
				warningLog("warning: error during Walk at '%s': %v\n", path, walkErr)
				return walkErr
			}

			relPath, _ := filepath.Rel(basePath, path)
			if relPath == "." {
				return nil
			}

			// Increment the progress bar for each file or directory visited
			_ = bar.Add(1)

			// Check ignore patterns
			for _, pattern := range ignorePatterns {
				if matchesPattern(relPath, pattern, info.IsDir()) {
					if info.IsDir() {
						infoLog("info: skipping directory '%s' (pattern: '%s')\n", relPath, pattern)
						return filepath.SkipDir
					}
					infoLog("info: skipping file '%s' (pattern: '%s')\n", relPath, pattern)
					return nil
				}
			}

			// Build ASCII directory tree
			if info.IsDir() {
				appendToTree(&dirStructure, relPath, basePath, true)
			} else if isTextFile(path) && info.Size() <= maxFileSize {
				appendToTree(&dirStructure, relPath, basePath, false)

				// Read file concurrently
				wg.Add(1)
				go func(p string, size int64, rPath string) {
					defer wg.Done()
					content, fileErr := readFileLimited(p, maxFileSize)
					if fileErr != nil {
						warningLog("warning: reading file '%s' failed: %v\n", p, fileErr)
						return
					}
					mu.Lock()
					files = append(files, FileInfo{
						Path:    rPath,
						Content: content,
						Size:    size,
					})
					mu.Unlock()
				}(path, info.Size(), relPath)
			}

			return nil
		})
	} else {
		// Single file scenario
		_ = bar.Add(1)
		if isTextFile(basePath) && fileInfo.Size() <= maxFileSize {
			content, readErr := readFileLimited(basePath, maxFileSize)
			if readErr == nil {
				files = append(files, FileInfo{
					Path:    filepath.Base(basePath),
					Content: content,
					Size:    fileInfo.Size(),
				})
				dirStructure.WriteString(filepath.Base(basePath) + "\n")
			} else {
				warningLog("warning: reading single file '%s' failed: %v\n", basePath, readErr)
			}
		}
	}

	wg.Wait()

	if err != nil {
		return files, dirStructure.String(), fmt.Errorf("error walking directory '%s': %w", basePath, err)
	}
	return files, dirStructure.String(), nil
}

// matchesPattern checks if the current path matches an ignore pattern.
func matchesPattern(path, pattern string, isDir bool) bool {
	// Very simplified example. Adjust to your real .gitignore logic.
	if strings.HasSuffix(pattern, "/") && !isDir {
		return false
	}
	if strings.Contains(path, strings.TrimSuffix(pattern, "/")) {
		return true
	}
	return false
}

// isTextFile uses heuristics to detect if a file is likely text.
func isTextFile(filename string) bool {
	f, err := os.Open(filename)
	if err != nil {
		warningLog("warning: could not open file '%s': %v\n", filename, err)
		return false
	}
	defer f.Close()

	// Check BOM
	bom := make([]byte, 4)
	if _, err := f.Read(bom); err == nil {
		if isUnicodeBOM(bom) {
			return true
		}
	}

	_, _ = f.Seek(0, io.SeekStart)
	buf := make([]byte, 1024)
	n, err := f.Read(buf)
	if err != nil && err != io.EOF {
		warningLog("warning: could not read file '%s': %v\n", filename, err)
		return false
	}

	for _, b := range buf[:n] {
		// Null bytes or unusual control chars typically indicate binary
		if b == 0 || (b < 32 && b != 9 && b != 10 && b != 13) {
			return false
		}
	}
	return true
}

// isUnicodeBOM checks for a UTF-8 BOM signature.
func isUnicodeBOM(b []byte) bool {
	return (b[0] == 0xEF && b[1] == 0xBB && b[2] == 0xBF)
}

// readFileLimited reads the file up to maxSize bytes.
func readFileLimited(path string, maxSize int64) (string, error) {
	f, err := os.Open(path)
	if err != nil {
		return "", err
	}
	defer f.Close()

	fi, err := f.Stat()
	if err != nil {
		return "", err
	}
	if fi.Size() > maxSize {
		return "", fmt.Errorf("file '%s' exceeds max file size limit", path)
	}

	var sb strings.Builder
	scanner := bufio.NewScanner(f)
	for scanner.Scan() {
		sb.WriteString(scanner.Text())
		sb.WriteString("\n")
	}
	if sErr := scanner.Err(); sErr != nil {
		return "", sErr
	}
	return sb.String(), nil
}

/*
appendToTree builds the ASCII directory tree. This is a simplified version
that doesn't check if an item is the last sibling. Adjust if you need
accurate ├ vs. └ branching.
*/
func appendToTree(builder *strings.Builder, relPath, basePath string, isDir bool) {
	depth := strings.Count(relPath, string(os.PathSeparator))
	if depth == 0 {
		if isDir {
			builder.WriteString(relPath + string(os.PathSeparator) + "\n")
		} else {
			builder.WriteString(relPath + "\n")
		}
		return
	}
	prefix := strings.Repeat("│   ", depth-1)
	name := filepath.Base(relPath)
	// Simplified: treat everything as 'last' in this example
	if isDir {
		builder.WriteString(prefix + "└── " + name + string(os.PathSeparator) + "\n")
	} else {
		builder.WriteString(prefix + "└── " + name + "\n")
	}
}

/*
formatFilesContent arranges text files to display their content with a
section header. It also places README.md at the top if it exists.
*/
func formatFilesContent(files []FileInfo) string {
	var sb strings.Builder
	separator := strings.Repeat("=", 48) + "\n"

	// Place README.md first if present
	for i, file := range files {
		if strings.ToLower(file.Path) == "readme.md" {
			sb.WriteString(separator)
			sb.WriteString(fmt.Sprintf("File: %s\n", file.Path))
			sb.WriteString(separator)
			sb.WriteString(file.Content + "\n\n")
			files = append(files[:i], files[i+1:]...)
			break
		}
	}

	// Append all other files
	for _, file := range files {
		sb.WriteString(separator)
		sb.WriteString(fmt.Sprintf("File: %s\n", file.Path))
		sb.WriteString(separator)
		sb.WriteString(file.Content + "\n\n")
	}
	return sb.String()
}

/*
createSummary forms a short textual summary of the scanning operation:
- Repo/slug name
- # of files
- Subpath, if any
- Estimated token count
*/
func createSummary(repoName, branch, commit, subpath string, fileCount int, tokenCount string) string {
	var sb strings.Builder
	sb.WriteString(fmt.Sprintf("Repository: %s\n", repoName))
	sb.WriteString(fmt.Sprintf("Files analyzed: %d\n", fileCount))

	if subpath != "" && subpath != "/" {
		sb.WriteString(fmt.Sprintf("Subpath: %s\n", subpath))
	}
	if commit != "" {
		sb.WriteString(fmt.Sprintf("Commit: %s\n", commit))
	} else if branch != "" && branch != "main" && branch != "master" {
		sb.WriteString(fmt.Sprintf("Branch: %s\n", branch))
	}
	sb.WriteString(fmt.Sprintf("Estimated tokens: %s", tokenCount))
	return sb.String()
}<|MERGE_RESOLUTION|>--- conflicted
+++ resolved
@@ -184,125 +184,7 @@
 1. A directory (recursively) using filepath.Walk
 2. Or a single file if the base path is not a directory
 
-<<<<<<< HEAD
-/*
-parseIncludePatterns normalizes user-provided include patterns:
-- Removes leading './' or '/'.
-- If the pattern ends with '/', we add '**' to match any subdirectories or files under it.
-*/
-func parseIncludePatterns(pattern string) []string {
-	parts := strings.Split(strings.TrimSpace(pattern), ",")
-	var patterns []string
-
-	for _, part := range parts {
-		part = strings.TrimSpace(part)
-		if part == "" {
-			continue
-		}
-		if strings.HasPrefix(part, "./") {
-			part = part[2:]
-		} else if strings.HasPrefix(part, "/") {
-			part = part[1:]
-		}
-		if strings.HasSuffix(part, "/") {
-			patterns = append(patterns, part+"**")
-		} else {
-			patterns = append(patterns, part)
-		}
-	}
-
-	return patterns
-}
-
-/*
-ParseQuery orchestrates the input parsing:
-- Validates whether the input is a local path vs. a web URL (web URLs are unsupported here).
-- Sets default ignore patterns and overrides them with user-supplied excludes/includes.
-- Creates a short "id" from hashing the absolute path to keep track of the project reference.
-Returns a map that consolidates all relevant query metadata.
-*/
-func ParseQuery(input string, maxFileSizeKB int, fromWeb bool, includePatternsStr, excludePatternsStr string) (map[string]interface{}, error) {
-	result := make(map[string]interface{})
-
-	if fromWeb {
-		// For demonstration, we return an explicit error here if fromWeb is true
-		return nil, errors.New("web URL processing is not implemented for CLI in this example")
-	}
-
-	// Validate local path and convert to absolute
-	absPath, err := filepath.Abs(input)
-	if err != nil {
-		return nil, fmt.Errorf("invalid local path: %w", err)
-	}
-
-	// Basic input validation: ensure path actually exists
-	if _, err := os.Stat(absPath); os.IsNotExist(err) {
-		return nil, fmt.Errorf("the specified path does not exist: %s", absPath)
-	}
-
-	// Populate result with key-value pairs
-	result["local_path"] = absPath
-	result["slug"] = filepath.Base(absPath) // A short project slug based on the directory name
-	result["subpath"] = "/"
-
-	// Generate a short ID from path-based hashing
-	idBytes := sha256.Sum256([]byte(absPath))
-	result["id"] = base58.Encode(idBytes[:16]) // Keep first 16 bytes for brevity
-
-	// Default ignore patterns for typical file types that are not relevant to code analysis
-	defaultIgnorePatterns := []string{
-		"*.o", "*.exe", "*.dll", "*.so", "*.dylib",
-		"*.pyc", "*.pyo", "*.pyd", "*.class", "*.jar", "*.war", "*.ear",
-		"*.obj", "*.a", "*.lib",
-		"node_modules/", "vendor/", "bower_components/",
-		".git/", ".svn/", ".hg/", ".DS_Store/", ".github/", ".vscode/", ".idea/", ".gitlab/", ".idx/", ".github/workflows/", "bin/", "obj/", "out/", "dist/", "build/", "target/", "node_modules/", "vendor/", "bower_components/", "logs/", "tmp/", "temp/", "cache/", "backup/", "backups/", "uploads/", "downloads/", "dumps/", "archives/", "images/", "videos/", "audio/", "fonts/", "logs/", "tmp/", "temp/", "cache/", "backup/", "backups/", "uploads/", "downloads/", "dumps/", "archives/", "images/", "videos/", "audio/", "fonts/",
-		"__pycache__/", "venv/", ".venv/", "env/", ".env/",
-		".idea/", ".vscode/", "*.sublime-project", "*.sublime-workspace",
-		"*.log", "*.tmp", "*.bak",
-		".next/", ".nuxt/", "dist/", "build/", "target/",
-		"*.zip", "*.tar", "*.tar.gz", "*.rar", "*.7z",
-		"*.png", "*.jpg", "*.jpeg", "*.gif", "*.bmp", "*.tiff", "*.ico",
-		"*.mp4", "*.avi", "*.mkv", "*.mov", "*.wmv", "*.flv",
-		"*.mp3", "*.wav", "*.flac", "*.aac", "*.ogg",
-		"*.pdf", "*.doc", "*.docx", "*.xls", "*.xlsx", "*.ppt", "*.pptx",
-		".gitignore", ".DS_Store",
-		"*.pem", "*.cer", "*.crt", "*.key", "README.md", ".hintrc",
-		"*.svg", "*.eot", "*.ttf", "*.woff", "*.woff2", "*.otf", "*.png", "*.jpg", "*.jpeg", "*.gif", "*.bmp", "*.tiff", "*.ico", "*.mp4", "*.avi", "*.mkv", "*.mov", "*.wmv", "*.flv", "*.mp3", "*.wav", "*.flac", "*.aac", "*.ogg", "*.pdf", "*.doc", "*.docx", "*.xls", "*.xlsx", "*.ppt", "*.pptx", ".gitignore", ".DS_Store", "*.pem", "*.cer", "*.crt", "*.key", "README.md", ".hintrc", "*.svg", "*.eot", "*.ttf", "*.woff", "*.woff2", "*.otf",
-	}
-
-	var finalIgnorePatterns []string
-	finalIgnorePatterns = append(finalIgnorePatterns, defaultIgnorePatterns...)
-
-	// Add user-supplied exclude patterns if present
-	if excludePatternsStr != "" {
-		excludePatterns := parsePatterns(excludePatternsStr)
-		finalIgnorePatterns = append(finalIgnorePatterns, excludePatterns...)
-	}
-
-	result["ignore_patterns"] = finalIgnorePatterns
-
-	// Process include patterns if provided, overriding any default ignore that conflicts
-	if includePatternsStr != "" {
-		includePatterns := parseIncludePatterns(includePatternsStr)
-		result["include_patterns"] = includePatterns
-		// Filter out default ignores that match the includes
-		finalIgnorePatterns = overrideIgnorePatterns(finalIgnorePatterns, includePatterns)
-		result["ignore_patterns"] = finalIgnorePatterns
-	}
-
-	// Convert KB to bytes
-	result["max_file_size"] = int64(maxFileSizeKB * 1024)
-
-	return result, nil
-}
-
-/*
-scanLocalDirectory scans the directory recursively (or processes a single file),
-respecting all ignore patterns, maximum file-size limits, etc.
-It returns a list of FileInfo and a formatted directory tree string.
-=======
 We integrate a progress bar (indeterminate) for user feedback.
->>>>>>> 55fb841e
 */
 func scanLocalDirectory(
 	basePath string,
